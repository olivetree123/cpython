--- conflicted
+++ resolved
@@ -3215,15 +3215,12 @@
 {
     if (op != Py_EQ && op != Py_NE)
         Py_RETURN_NOTIMPLEMENTED;
-<<<<<<< HEAD
-=======
     if (Py_TYPE(other) != &PyDateTime_TimeZoneType) {
 	if (op == Py_EQ)
 	    Py_RETURN_FALSE;
 	else
 	    Py_RETURN_TRUE;
     }
->>>>>>> 3ec15368
     return delta_richcompare(self->offset, other->offset, op);
 }
 
